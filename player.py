"""
Player class for the Escape-WE-Project game.
Handles player movement, combat, inventory, and interactions.
"""

import pygame
import math
import time
import random
from typing import Optional, Tuple
from config import (
    SCREEN_WIDTH, SCREEN_HEIGHT, PLAYER_SIZE, PLAYER_SPEED, 
    GRAVITY, JUMP_VELOCITY, PLAYER_LIVES, PLAYER_MAX_HEALTH,
    WHITE, BLACK, load_image, ASSETS
)


class Player(pygame.sprite.Sprite):
    """
    Player character class with movement, combat, and inventory capabilities.
    
    Attributes:
        name: Player's name
        position: Current position as pygame.Vector2
        health: Current health points
        lives: Remaining lives
        equipped_item: Currently equipped item
        has_key: Whether player has a key
        inventory: List of items in inventory
    """
    
    def __init__(self, name: str, position: Tuple[int, int], size: int = PLAYER_SIZE):
        """
        Initialize the player.
        
        Args:
            name: Player's name
            position: Starting position (x, y)
            size: Player size (defaults to PLAYER_SIZE)
        """
        super().__init__()
        self.name = name
        self.size = size
        
        # Load and scale player sprite
        self.image = load_image(ASSETS['player_sprite'], (PLAYER_SIZE, PLAYER_SIZE))
        self.rect = self.image.get_rect(topleft=position)
        
        # Position and movement
        self.position = pygame.Vector2(position)
        self.velocity_y = 0
        self.speed = PLAYER_SPEED
        
        # State flags
        self.is_jumping = False
        self.is_moving_right = False
        self.is_moving_left = False
        self.facing_right = True
        
        # Health and lives
        self.health = PLAYER_MAX_HEALTH
        self.lives = PLAYER_LIVES
        
        # Inventory and equipment
        self.equipped_item = None
        self.equipped_item_angle = 0
        self.equipped_item_distance = 50
        self.has_key = False
        self.inventory = []
        
        # Combat
        self.last_attack_time = 0
        self.attack_cooldown = 0.5
        
        # Mouse tracking
        self.cursor_pos = pygame.Vector2(SCREEN_WIDTH // 2, SCREEN_HEIGHT // 2)

        # Invulnerability and shaking state
        self.is_invulnerable: bool = False
        self.invulnerable_until: float = 0.0
        self.is_shaking: bool = False
        self.shake_end_time: float = 0.0
        self._shake_offset: Tuple[int, int] = (0, 0)
        self._last_shake_time: float = 0.0

    def pick_up_key(self, key) -> None:
        """
        Pick up a key item.

        Args:
            key: The key item to pick up.
        """
        self.has_key = True
        print(f"{self.name} picked up the key!")

    def jump(self) -> None:
        """Make the player jump if not already jumping."""
        if not self.is_jumping:
            self.is_jumping = True
            self.velocity_y = JUMP_VELOCITY

    def move_right(self) -> None:
        """Start moving right."""
        self.is_moving_right = True
        self.facing_right = True

    def move_left(self) -> None:
        """Start moving left."""
        self.is_moving_left = True
        self.facing_right = False

    def stop_move_right(self) -> None:
        """Stop moving right."""
        self.is_moving_right = False

    def stop_move_left(self) -> None:
        """Stop moving left."""
        self.is_moving_left = False

    def update(self, is_scrolling: bool = False) -> None:
        """
        Update player position, state, invulnerability, and shaking.
        
        Args:
            is_scrolling: Whether the screen is currently scrolling
        """
        # Handle invulnerability and shaking timers
        current_time = time.time()
        if self.is_shaking and current_time >= self.shake_end_time:
            self.is_shaking = False
        if self.is_invulnerable and current_time >= self.invulnerable_until:
            self.is_invulnerable = False
        # Update shake offset if shaking
        if self.is_shaking:
            # Shake every frame, random offset
            if current_time - self._last_shake_time > 0.02:
                import random
                self._shake_offset = (random.randint(-8, 8), random.randint(-8, 8))
                self._last_shake_time = current_time
        else:
            self._shake_offset = (0, 0)
        # Handle jumping and gravity
        if self.is_jumping:
            self.velocity_y += GRAVITY
            self.position.y += self.velocity_y
            
            # Check if landed
            if self.position.y >= SCREEN_HEIGHT - self.rect.height:
                self.position.y = SCREEN_HEIGHT - self.rect.height
                self.is_jumping = False
                self.velocity_y = 0

        # Handle horizontal movement
        if self.is_moving_right:
            self.position.x += self.speed
        elif self.is_moving_left:
            self.position.x -= self.speed

        # Handle boundary constraints
        self._constrain_position(is_scrolling)
        
        # Update rect position
        self.rect.topleft = (int(self.position.x), int(self.position.y))

        # Update equipped item position
        if self.equipped_item:
            self._update_equipped_item_position()

    def _constrain_position(self, is_scrolling: bool) -> None:
        """
        Constrain player position within screen boundaries.
        
        Args:
            is_scrolling: Whether the screen is currently scrolling
        """
        if is_scrolling:
            # Keep player in center area during scrolling
            left_boundary = int(SCREEN_WIDTH * 0.25)
            right_boundary = int(SCREEN_WIDTH * 0.75) - self.rect.width
            
            if self.position.x < left_boundary:
                self.position.x = left_boundary
            elif self.position.x > right_boundary:
                self.position.x = right_boundary
        else:
            # Normal boundary constraints
            if self.position.x < 0:
                self.position.x = 0
            elif self.position.x > SCREEN_WIDTH - self.rect.width:
                self.position.x = SCREEN_WIDTH - self.rect.width

        # Vertical boundaries
        if self.position.y < 0:
            self.position.y = 0
        elif self.position.y > SCREEN_HEIGHT - self.rect.height:
            self.position.y = SCREEN_HEIGHT - self.rect.height

    def _update_equipped_item_position(self) -> None:
        """Update the position of the equipped item based on cursor position."""
        if not self.equipped_item:
            return
            
        player_center = self.position + pygame.Vector2(self.rect.width // 2, self.rect.height // 2)
        dx = self.cursor_pos.x - player_center.x
        dy = self.cursor_pos.y - player_center.y
        angle = math.atan2(dy, dx)
        distance = min(math.hypot(dx, dy), self.equipped_item_distance)

        self.equipped_item_angle = angle
        self.equipped_item.rect.center = (
            player_center.x + distance * math.cos(angle),
            player_center.y + distance * math.sin(angle)
        )
        self.equipped_item.rotate(angle)

    def take_damage(self, damage: float) -> bool:
        """
        Apply damage to the player, with invulnerability and shaking logic.
        Args:
            damage: Amount of damage to apply (ignored, always 10)
        Returns:
            True if player died, False otherwise
        """
        current_time = time.time()
        if self.is_invulnerable:
            return False
        # Always apply 10 damage per hit
        self.health -= 10
        # Start shaking for 0.7s
        self.is_shaking = True
        self.shake_end_time = current_time + 0.7
        # Become invulnerable for 0.7 + 0.3 = 1.0s
        self.is_invulnerable = True
        self.invulnerable_until = current_time + 1.0
        if self.health <= 0:
            self.lives -= 1
            self.health = PLAYER_MAX_HEALTH
            print(f"Lost a life! Lives left: {self.lives}")
            if self.lives <= 0:
                print("Game Over! You have lost.")
                # Do not reset lives here; let the game handle it on new game
                return True
        return False

    def equip_item(self, item) -> None:
        """
        Equip an item.
        Args:
            item: Item to equip
        """
        if item:
            item.reset_for_equip(self.rect.center)
        self.equipped_item = item
        if item:
            print(f"{self.name} equipped {item.item_type}")

    def unequip_item(self):
        """
        Unequip the currently equipped item.
        
        Returns:
            The unequipped item or None
        """
        if self.equipped_item:
            item = self.equipped_item
            print(f"{self.name} unequipped {item.item_type}")
            self.equipped_item = None
            return item
        return None

    def attack(self, current_time: float) -> int:
        """
        Perform an attack with the equipped weapon.
        
        Args:
            current_time: Current game time
            
        Returns:
            Damage dealt (0 if no attack performed)
        """
        if (self.equipped_item and 
            self.equipped_item.item_type == "Weapon" and
            current_time - self.last_attack_time >= self.attack_cooldown):
            self.last_attack_time = current_time
            self.equipped_item.start_attack()
            # Crit logic: 25% chance for 20 damage, else 10 damage
            if random.random() < 0.25:
                return 20  # Crit
            return 10  # Normal hit
        return 0

    def update_cursor_pos(self, mouse_pos: Tuple[int, int]) -> None:
        """
        Update cursor position for weapon aiming.
        
        Args:
            mouse_pos: Current mouse position (x, y)
        """
        self.cursor_pos.x = mouse_pos[0]
        self.cursor_pos.y = mouse_pos[1]
        if self.equipped_item:
            self._update_equipped_item_position()

    def drop_item(self):
        """
        Drop the currently equipped item.
        Returns:
            The dropped item or None
        """
        if self.equipped_item:
            dropped_item = self.equipped_item
            dropped_item.reset_for_drop((self.rect.centerx, self.rect.centery))
            self.equipped_item = None
            return dropped_item
        return None

    def draw(self, screen: pygame.Surface) -> None:
        """
        Draw the player on the screen, with shaking (no flicker) and invulnerability effect.
        Args:
            screen: Pygame surface to draw on
        """
        # Calculate draw position with shake offset
        draw_pos = (self.rect.x + self._shake_offset[0], self.rect.y + self._shake_offset[1])
        # Draw player sprite with proper facing direction
        if self.is_moving_right:
            flipped_image = pygame.transform.flip(self.image, True, False)
            flipped_rect = flipped_image.get_rect()
            flipped_rect.topleft = draw_pos
            flipped_image.set_alpha(255)  # Always fully opaque
            screen.blit(flipped_image, flipped_rect)
        else:
            self.image.set_alpha(255)  # Always fully opaque
            screen.blit(self.image, draw_pos)
        # Draw equipped item
        if self.equipped_item:
<<<<<<< HEAD
            self.equipped_item.draw(screen, self.rect.topleft, self.facing_right) 
=======
            self.equipped_item.draw(screen, draw_pos) 
>>>>>>> 2265a798
<|MERGE_RESOLUTION|>--- conflicted
+++ resolved
@@ -334,8 +334,4 @@
             screen.blit(self.image, draw_pos)
         # Draw equipped item
         if self.equipped_item:
-<<<<<<< HEAD
-            self.equipped_item.draw(screen, self.rect.topleft, self.facing_right) 
-=======
-            self.equipped_item.draw(screen, draw_pos) 
->>>>>>> 2265a798
+            self.equipped_item.draw(screen, draw_pos, self.facing_right)