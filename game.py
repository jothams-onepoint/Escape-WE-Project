"""
Main game file for the Escape-WE-Project game.
Handles the main game loop, rendering, and state management.
"""

import pygame
import sys
import time
import random
from typing import List, Dict, Any
from config import (
    SCREEN_WIDTH, SCREEN_HEIGHT, FPS, WHITE, BLACK, RED,
    BUTTON_WIDTH, BUTTON_HEIGHT, BUTTON_TEXT_SIZE, TOTAL_LEVELS,
<<<<<<< HEAD
    MAX_BACKGROUND_DUPLICATES, NORMAL_SPEED, load_image, ASSETS, DOOR_SIZE, WEAPON_SIZE, ENEMY_SIZE, BACKGROUND_SIZE,
    SCALE, BASE_SCREEN_WIDTH, BASE_SCREEN_HEIGHT, PLAYER_SIZE, ITEM_SIZE, KEY_SIZE, CHEST_SIZE, INVENTORY_SLOT_WIDTH, INVENTORY_SLOT_HEIGHT, INVENTORY_SLOT_MARGIN
=======
    MAX_BACKGROUND_DUPLICATES, NORMAL_SPEED, load_image, ASSETS, DOOR_SIZE, WEAPON_SIZE, PLAYER_MAX_HEALTH, PLAYER_LIVES
>>>>>>> 2265a798
)
from player import Player
from Enemy import Enemy
from item import spawn_key
from Chest import Chest, handle_click
from door import Door
from inventory import Inventory


class Game:
    """
    Main game class that manages the game state and loop.
    
    Attributes:
        screen: Pygame display surface
        clock: Pygame clock for FPS control
        current_screen: Current game screen (menu, game, win)
        current_level: Current level number
        player: Player instance
        player_inventory: Player's inventory
        backgrounds: List of background rectangles for scrolling
        dropped_items: List of items dropped in the world
        placing_item: Item being placed in inventory
<<<<<<< HEAD
        total_scroll: Current scroll offset
=======
        displayed_health: Health value for animated health bar
        chest: Chest instance
        door: Door instance
        key: Key item
        enemies: List of enemies
        total_scroll: Current scroll offset
        max_scroll: Maximum scroll offset
        level_complete: Boolean indicating level completion
>>>>>>> 2265a798
    """
    
    def __init__(self):
        """Initialize the game."""
        pygame.init()
        # --- FULLSCREEN & ASPECT RATIO LOGIC ---
        display_info = pygame.display.Info()
        self.fullscreen_width, self.fullscreen_height = display_info.current_w, display_info.current_h
        self.game_surface = pygame.Surface((BASE_SCREEN_WIDTH, BASE_SCREEN_HEIGHT))
        self.screen = pygame.display.set_mode((self.fullscreen_width, self.fullscreen_height), pygame.FULLSCREEN)
        pygame.display.set_caption('Escape')
        # Calculate scale and offsets for aspect ratio
        scale_x = self.fullscreen_width / BASE_SCREEN_WIDTH
        scale_y = self.fullscreen_height / BASE_SCREEN_HEIGHT
        self.final_scale = min(scale_x, scale_y)
        self.scaled_width = int(BASE_SCREEN_WIDTH * self.final_scale)
        self.scaled_height = int(BASE_SCREEN_HEIGHT * self.final_scale)
        self.offset_x = (self.fullscreen_width - self.scaled_width) // 2
        self.offset_y = (self.fullscreen_height - self.scaled_height) // 2
        
        # Game state
        self.clock = pygame.time.Clock()
        self.current_screen = "menu"
        self.current_level = 1
        
        # Load assets
        self._load_assets()
        
        # Initialize game objects
        self.player = Player("Hero", (100, SCREEN_HEIGHT - ENEMY_SIZE), PLAYER_SIZE)
        self.player_inventory = Inventory()
        self.dropped_items = []
        self.placing_item: dict[str, Any] = {"item": None, "display_text": None, "display_rect": None}
        
<<<<<<< HEAD
        # Background scroll offset
        self.total_scroll = 0
=======
        # Background scrolling
        self.backgrounds = [
            pygame.Rect(x * SCREEN_HEIGHT, 0, SCREEN_WIDTH, SCREEN_HEIGHT) 
            for x in range(MAX_BACKGROUND_DUPLICATES)
        ]
>>>>>>> 2265a798
        
        # UI elements
        self._setup_ui()
        
        # Hide system cursor and create custom cursor
        pygame.mouse.set_visible(False)
        self.cursor_surface = pygame.Surface((10, 10), pygame.SRCALPHA)
        pygame.draw.circle(self.cursor_surface, RED, (5, 5), 5)
        
        # Health bar animation state
        self.displayed_health = PLAYER_MAX_HEALTH
        
        # Persistent game objects
        self.chest = None
        self.door = None
        self.key = None
        self.enemies = []
        self.total_scroll = 0
        self.max_scroll = 0
        self.level_complete = False

    def _load_assets(self) -> None:
        """Load game assets."""
        self.menu_background = load_image(ASSETS['menu'], (SCREEN_WIDTH, SCREEN_HEIGHT))
<<<<<<< HEAD
        self.game_background = load_image(ASSETS['background'], BACKGROUND_SIZE)
        self.sword_sprite = load_image(ASSETS['sword'], WEAPON_SIZE)
=======
        self.game_background = load_image(ASSETS['background'], (SCREEN_WIDTH, SCREEN_HEIGHT))
        self.sword_sprite = load_image(ASSETS['sword'], (75, 75))
        self.game_over_background = load_image(ASSETS['background'], (SCREEN_WIDTH, SCREEN_HEIGHT))
        # Load life icons
        self.life_full_img = pygame.image.load('IMG_0110-removebg-preview.png').convert_alpha()
        self.life_empty_img = pygame.image.load('IMG_0111-removebg-preview.png').convert_alpha()
        self.life_full_img = pygame.transform.smoothscale(self.life_full_img, (28, 28))
        self.life_empty_img = pygame.transform.smoothscale(self.life_empty_img, (28, 28))
>>>>>>> 2265a798

    def _setup_ui(self) -> None:
        """Setup UI elements."""
        # Fonts
        self.font_title = pygame.font.Font(None, 72)
        self.font_button = pygame.font.Font(None, BUTTON_TEXT_SIZE)
        self.font = pygame.font.SysFont(None, 36)
        self.level_font = pygame.font.Font(None, 48)
        
        # Buttons
        self.start_button_rect = pygame.Rect(
            (SCREEN_WIDTH - BUTTON_WIDTH) // 2, 
            (SCREEN_HEIGHT // 2) - 50, 
            BUTTON_WIDTH, 
            BUTTON_HEIGHT
        )
        self.exit_button_rect = pygame.Rect(
            (SCREEN_WIDTH - BUTTON_WIDTH) // 2, 
            (SCREEN_HEIGHT // 2) + 50, 
            BUTTON_WIDTH, 
            BUTTON_HEIGHT
        )
        self.main_menu_button_rect = pygame.Rect(
            (SCREEN_WIDTH - BUTTON_WIDTH) // 2, 
            (SCREEN_HEIGHT // 2) + 100, 
            BUTTON_WIDTH, 
            BUTTON_HEIGHT
        )
        # Game Over screen buttons
        self.play_again_button_rect = pygame.Rect(
            (SCREEN_WIDTH - BUTTON_WIDTH) // 2, 
            (SCREEN_HEIGHT // 2) + 30, 
            BUTTON_WIDTH, 
            BUTTON_HEIGHT
        )
        self.exit_game_button_rect = pygame.Rect(
            (SCREEN_WIDTH - BUTTON_WIDTH) // 2, 
            (SCREEN_HEIGHT // 2) + 100, 
            BUTTON_WIDTH, 
            BUTTON_HEIGHT
        )

    def _create_button(self, rect: pygame.Rect, text: str) -> tuple:
        """
        Create a button surface and text.
        
        Args:
            rect: Button rectangle
            text: Button text
            
        Returns:
            Tuple of (button_surface, text_surface)
        """
        button_surf = pygame.Surface((rect.width, rect.height))
        button_surf.fill(WHITE)
        text_render = self.font_button.render(text, True, BLACK)
        text_rect = text_render.get_rect(center=rect.center)
        return button_surf, text_render

    def _draw_text(self, text: str, color: tuple, font: pygame.font.Font, rect: pygame.Rect, surface=None) -> None:
        """
        Draw centered text on screen or given surface.
        """
        if surface is None:
            surface = self.screen
        text_obj = font.render(text, True, color)
        text_rect = text_obj.get_rect(center=rect.center)
        surface.blit(text_obj, text_rect)

<<<<<<< HEAD
    def _render_health(self, player: Player, surface=None) -> None:
        """
        Render player health on screen or given surface.
        """
        if surface is None:
            surface = self.screen
        health_text = self.font.render(f"Health: {player.health}", True, RED)
        health_rect = health_text.get_rect(topleft=(10, 10))
        surface.blit(health_text, health_rect)
=======
    def _render_health(self, displayed_health: float) -> None:
        """
        Render a slanted parallelogram health bar in the top left (animated, inspired by image).
        Also draw life icons to the right of the bar.
        Args:
            displayed_health: The health value to display (for animation)
        """
        import pygame
        # Bar settings
        max_bar_width = 110
        bar_height = 18
        slant = 10
        bar_x = 70
        bar_y = 24
        # Parallelogram background (black)
        bg_points = [
            (bar_x, bar_y),
            (bar_x + max_bar_width, bar_y),
            (bar_x + max_bar_width - slant, bar_y + bar_height),
            (bar_x - slant, bar_y + bar_height)
        ]
        pygame.draw.polygon(self.screen, (0, 0, 0), bg_points)
        # Gradient colors
        green = (0, 180, 0)
        yellow = (255, 230, 40)
        # Calculate health ratio
        health_ratio = max(0, min(1, displayed_health / PLAYER_MAX_HEALTH))
        # Bar width for current health
        health_bar_width = int(max_bar_width * health_ratio)
        # Draw health parallelogram (gradient)
        for i in range(health_bar_width):
            t = i / max_bar_width
            r = int(green[0] + (yellow[0] - green[0]) * t)
            g = int(green[1] + (yellow[1] - green[1]) * t)
            b = int(green[2] + (yellow[2] - green[2]) * t)
            color = (r, g, b)
            # Each vertical line is slanted
            x0 = bar_x + i
            y0 = bar_y
            x1 = bar_x + i - slant
            y1 = bar_y + bar_height
            pygame.draw.line(self.screen, color, (x0, y0), (x1, y1))
        # Draw health number (white, bold, left)
        health_text = self.font.render(f"{int(round(displayed_health))}", True, (255, 255, 255))
        text_rect = health_text.get_rect(midright=(bar_x - 10, bar_y + bar_height // 2))
        self.screen.blit(health_text, text_rect)
        # Draw white plus sign on the right
        plus_center = (bar_x + max_bar_width + 12, bar_y + bar_height // 2)
        plus_size = 10
        plus_thickness = 2
        pygame.draw.line(self.screen, (255, 255, 255),
                         (plus_center[0] - plus_size // 2, plus_center[1]),
                         (plus_center[0] + plus_size // 2, plus_center[1]), plus_thickness)
        pygame.draw.line(self.screen, (255, 255, 255),
                         (plus_center[0], plus_center[1] - plus_size // 2),
                         (plus_center[0], plus_center[1] + plus_size // 2), plus_thickness)
        # Draw life icons to the right of the bar
        icon_y = bar_y + bar_height // 2 - 14
        icon_x_start = bar_x + max_bar_width + 32
        lives = max(0, min(3, self.player.lives))
        for i in range(3):
            icon_x = icon_x_start + i * 32
            if i < lives:
                self.screen.blit(self.life_full_img, (icon_x, icon_y))
            else:
                self.screen.blit(self.life_empty_img, (icon_x, icon_y))
>>>>>>> 2265a798

    def _handle_menu_events(self, event: pygame.event.Event) -> bool:
        """
        Handle events in menu screen.
        
        Args:
            event: Pygame event
            
        Returns:
            True if game should continue, False to quit
        """
        if event.type == pygame.MOUSEBUTTONDOWN and event.button == 1:
            mouse_pos = self._get_game_mouse_pos()
            if self.start_button_rect.collidepoint(mouse_pos):
                self.current_screen = "game"
                self._reset_level()
            elif self.exit_button_rect.collidepoint(mouse_pos):
                return False
        return True

    def _handle_game_events(self, event: pygame.event.Event, 
                          enemies: List[Enemy], chest: Chest, 
                          door: Door, key, total_scroll: int) -> bool:
        """
        Handle events in game screen.
        
        Args:
            event: Pygame event
            enemies: List of enemies
            chest: Chest instance
            door: Door instance
            key: Key item
            total_scroll: Current scroll offset
            
        Returns:
            True if game should continue, False to quit
        """
        if event.type == pygame.QUIT:
            return False
            
        elif event.type == pygame.KEYDOWN:
            if event.key == pygame.K_SPACE:
                self.player.jump()
            elif event.key == pygame.K_d:
                self.player.move_right()
            elif event.key == pygame.K_w:
                self.player.jump()
            elif event.key == pygame.K_a:
                self.player.move_left()
            elif event.key == pygame.K_e:
                self._handle_interaction(enemies, chest, door, key, total_scroll)
            elif event.key == pygame.K_q:
                dropped_item = self.player.drop_item()
                if dropped_item:
                    self.dropped_items.append(dropped_item)
                    
        elif event.type == pygame.KEYUP:
            if event.key == pygame.K_d:
                self.player.stop_move_right()
            elif event.key == pygame.K_a:
                self.player.stop_move_left()
                
        elif event.type == pygame.MOUSEBUTTONDOWN and event.button == 1:
            self._handle_mouse_click(enemies, chest)
            
        elif event.type == pygame.MOUSEMOTION:
            self.player.update_cursor_pos(self._get_game_mouse_pos())
            self.player.update(False)
            
        return True

    def _handle_interaction(self, enemies: List[Enemy], chest: Chest, 
                          door: Door, key, total_scroll: int) -> None:
        """
        Handle player interactions.
        
        Args:
            enemies: List of enemies
            chest: Chest instance
            door: Door instance
            key: Key item
            total_scroll: Current scroll offset
        """
        # Key pickup
        if (not self.player.has_key and not key.is_picked_up and 
            key.is_collision(self.player)):
            key.interact(self.player)
            
        # Door interaction
        elif door.is_near(self.player, total_scroll):
            door.use(self.player)
            
        # Chest interaction
        elif chest.rect.colliderect(self.player.rect):
            item_name = chest.open_chest()
            if item_name and not self.player.equipped_item and chest.items:
                # Equip the item directly if player is not holding anything
                item = chest.items[0]
                self.player.equip_item(item)
                chest.remove_item()
            elif item_name and chest.items:
                # If player is holding something, use the actual Item instance from the chest
                item = chest.items[0]
                self.placing_item["item"] = item
                self.placing_item["display_text"] = self.player_inventory.font.render(item_name, True, BLACK)
                self.placing_item["display_rect"] = self.placing_item["display_text"].get_rect(center=chest.rect.center)
        # Dropped item pickup (sword)
        elif not self.player.equipped_item:
            for item in self.dropped_items[:]:
                # Use rect collision for proximity
                if item.item_type == "Weapon" and item.rect.colliderect(self.player.rect):
                    self.player.equip_item(item)
                    item.is_picked_up = True
                    self.dropped_items.remove(item)
                    break

    def _handle_mouse_click(self, enemies: List[Enemy], chest: Chest) -> None:
        """
        Handle mouse clicks in game.
        
        Args:
            enemies: List of enemies
            chest: Chest instance
        """
        mouse_pos = self._get_game_mouse_pos()
        
        # Inventory slot clicks
        for i in range(self.player_inventory.max_slots):
            slot_rect = self.player_inventory.get_slot_rect(i)
            if slot_rect.collidepoint(mouse_pos):
                # Allow moving equipped item to inventory if slot is empty
                if self.player_inventory.slots[i] is None and self.player.equipped_item:
                    self.player_inventory.add_item(self.player.equipped_item, i)
                    self.player.unequip_item()
                # Allow re-equipping item from inventory if slot is not empty and player is not holding anything
                elif self.player_inventory.slots[i] is not None and not self.player.equipped_item:
                    self.player.equip_item(self.player_inventory.slots[i])
                    self.player_inventory.remove_item(i)
                break

        # Attack with weapon
        if (self.player.equipped_item and 
            self.player.equipped_item.item_type == "Weapon"):
            damage = self.player.attack(time.time())
            for enemy in enemies[:]:
                if damage > 0 and self.player.equipped_item.is_collision(enemy):
                    print(f"Dealt {damage} damage!")
<<<<<<< HEAD
                    defeated = enemy.take_damage(damage)
                    if defeated:
                        enemies.remove(enemy)
=======
                    enemies.remove(enemy)
                    # Heal player by 3 (capped at max health)
                    self.player.health = min(self.player.health + 3, PLAYER_MAX_HEALTH)
>>>>>>> 2265a798

        # Chest interaction
        handle_click(chest, self.player_inventory, self.placing_item, self.player)

    def _reset_level(self) -> None:
        """Reset the current level state."""
        self.player.position = pygame.Vector2((100, SCREEN_HEIGHT - ENEMY_SIZE))
        self.player.rect.topleft = (int(self.player.position.x), int(self.player.position.y))
        self.player.has_key = False
        self.player_inventory.clear()

    def _update_scrolling(self, keys: pygame.key.ScancodeWrapper, 
                         total_scroll: int, max_scroll: int,
                         chest: Chest, key, enemies: List[Enemy], 
                         door: Door) -> tuple:
        """
        Update screen scrolling and object positions.
        
        Args:
            keys: Pressed keys
            total_scroll: Current scroll offset
            max_scroll: Maximum scroll offset
            chest: Chest instance
            key: Key item
            enemies: List of enemies
            door: Door instance
            
        Returns:
            Tuple of (total_scroll, move_amount, is_scrolling)
        """
        right_boundary = int(SCREEN_WIDTH * 0.75)
        left_boundary = int(SCREEN_WIDTH * 0.25)
        
        move_amount = 0
        scroll_amount = 0
        is_scrolling = False

        if keys[pygame.K_d]:
            if total_scroll < max_scroll:
                if self.player.rect.right < right_boundary:
                    move_amount = NORMAL_SPEED
                elif self.player.rect.right >= right_boundary:
                    scroll_amount = min(NORMAL_SPEED, max_scroll - total_scroll)
                    is_scrolling = True
                    self._scroll_objects(scroll_amount, chest, key, enemies)
                    total_scroll += scroll_amount
            else:
                move_amount = NORMAL_SPEED

        elif keys[pygame.K_a]:
            if total_scroll > 0:
                if self.player.rect.left > left_boundary:
                    move_amount = -NORMAL_SPEED
                elif self.player.rect.left <= left_boundary:
                    scroll_amount = min(NORMAL_SPEED, total_scroll)
                    is_scrolling = True
                    self._scroll_objects(-scroll_amount, chest, key, enemies)
                    total_scroll -= scroll_amount
            else:
                move_amount = -NORMAL_SPEED

        return total_scroll, move_amount, is_scrolling

    def _scroll_objects(self, scroll_amount: int, chest: Chest, 
                       key, enemies: List[Enemy]) -> None:
        """
        Scroll all objects by the given amount.
        
        Args:
            scroll_amount: Amount to scroll
            chest: Chest instance
            key: Key item
            enemies: List of enemies
        """
        # Scroll game objects
        chest.rect.x -= scroll_amount
        if not key.is_picked_up:
            key.rect.x -= scroll_amount
        for enemy in enemies:
            enemy.x -= scroll_amount

    def _draw_menu(self) -> None:
        """Draw the menu screen."""
        self.game_surface.blit(self.menu_background, (0, 0))
        self._draw_text("Escape", BLACK, self.font_title, 
                       pygame.Rect(0, 50, BASE_SCREEN_WIDTH, 100), surface=self.game_surface)
        
        # Draw buttons
        start_button_surf, start_button_text = self._create_button(
            self.start_button_rect, "Start"
        )
        exit_button_surf, exit_button_text = self._create_button(
            self.exit_button_rect, "Exit"
        )
        
        self.game_surface.blit(start_button_surf, self.start_button_rect)
        self.game_surface.blit(start_button_text, start_button_text.get_rect(
            center=self.start_button_rect.center
        ))
        self.game_surface.blit(exit_button_surf, self.exit_button_rect)
        self.game_surface.blit(exit_button_text, exit_button_text.get_rect(
            center=self.exit_button_rect.center
        ))
        
        self.game_surface.blit(self.cursor_surface, self._get_game_mouse_pos())
        self._blit_to_fullscreen()

    def _draw_game(self, enemies: List[Enemy], chest: Chest, 
                  door: Door, key, total_scroll: int) -> None:
        """
        Draw the game screen.
        
        Args:
            enemies: List of enemies
            chest: Chest instance
            door: Door instance
            key: Key item
            total_scroll: Current scroll offset
        """
        # Draw single continuous background
        self.game_surface.blit(self.game_background, (-total_scroll, 0))

        # Draw dropped items
        for item in self.dropped_items[:]:
            item.apply_gravity()
            item.draw(self.game_surface)

        # Draw enemies
        for enemy in enemies:
            enemy.update()
<<<<<<< HEAD
            enemy.draw(self.game_surface)
=======
            enemy.draw(self.screen)
            # Only apply damage if player is not invulnerable
>>>>>>> 2265a798
            if enemy.rect.colliderect(self.player.rect):
                # Player takes discrete damage and triggers shake/invulnerability
                dead = self.player.take_damage(10)
                if dead:
                    self.current_screen = "menu"

        # Draw game objects
        door.draw(self.game_surface, total_scroll)
        self.player.draw(self.game_surface)
        chest.draw(self.game_surface)
        
        if not key.is_picked_up:
            key.draw(self.game_surface)
            
        self.player_inventory.display_inventory(self.game_surface)
        
        if self.player.equipped_item:
            self.player.equipped_item.draw(self.game_surface)

        # Draw UI elements
        if self.placing_item["display_text"] and self.placing_item["display_rect"] is not None:
            self.game_surface.blit(self.placing_item["display_text"], self.placing_item["display_rect"])

        level_text = self.level_font.render(f"Level: {self.current_level}", True, BLACK)
        level_rect = level_text.get_rect(centerx=BASE_SCREEN_WIDTH // 2, top=10)
        self.game_surface.blit(level_text, level_rect)

<<<<<<< HEAD
        self._render_health(self.player, surface=self.game_surface)
        self.game_surface.blit(self.cursor_surface, self._get_game_mouse_pos())
        self._blit_to_fullscreen()
=======
        # Animate displayed_health toward actual health
        health_speed = 0.5  # units per ms (quicker animation)
        dt = self.clock.get_time() / 1000.0  # seconds
        target = self.player.health
        if abs(self.displayed_health - target) > 0.1:
            diff = target - self.displayed_health
            step = health_speed * PLAYER_MAX_HEALTH * dt
            if abs(diff) < step:
                self.displayed_health = target
            else:
                self.displayed_health += step if diff > 0 else -step
        else:
            self.displayed_health = target
        self._render_health(self.displayed_health)
        self.screen.blit(self.cursor_surface, pygame.mouse.get_pos())
>>>>>>> 2265a798

    def _draw_win_screen(self) -> None:
        """Draw the win screen."""
        self.game_surface.blit(self.menu_background, (0, 0))
        win_text = self.font_title.render("Congratulations! You Win!", True, WHITE)
        win_rect = win_text.get_rect(center=(BASE_SCREEN_WIDTH // 2, BASE_SCREEN_HEIGHT // 3))
        self.game_surface.blit(win_text, win_rect)

        main_menu_button_surf, main_menu_button_text = self._create_button(
            self.main_menu_button_rect, "Main Menu"
        )
        self.game_surface.blit(main_menu_button_surf, self.main_menu_button_rect)
        self.game_surface.blit(main_menu_button_text, main_menu_button_text.get_rect(
            center=self.main_menu_button_rect.center
        ))

        self.game_surface.blit(self.cursor_surface, self._get_game_mouse_pos())
        self._blit_to_fullscreen()

    def _blit_to_fullscreen(self):
        """Scale and blit the game surface to the fullscreen display, preserving aspect ratio."""
        scaled_surface = pygame.transform.smoothscale(self.game_surface, (self.scaled_width, self.scaled_height))
        self.screen.fill(BLACK)
        self.screen.blit(scaled_surface, (self.offset_x, self.offset_y))
        pygame.display.flip()

    def _get_game_mouse_pos(self):
        """Convert fullscreen mouse position to game surface coordinates."""
        mx, my = pygame.mouse.get_pos()
        gx = int((mx - self.offset_x) / self.final_scale)
        gy = int((my - self.offset_y) / self.final_scale)
        # Clamp to game surface
        gx = max(0, min(BASE_SCREEN_WIDTH - 1, gx))
        gy = max(0, min(BASE_SCREEN_HEIGHT - 1, gy))
        return (gx, gy)

    def _draw_game_over_screen(self) -> None:
        """Draw the game over screen using background.png."""
        self.screen.blit(self.game_over_background, (0, 0))
        game_over_text = self.font_title.render("Game Over", True, (255, 255, 255))
        text_rect = game_over_text.get_rect(center=(SCREEN_WIDTH // 2, SCREEN_HEIGHT // 3))
        self.screen.blit(game_over_text, text_rect)
        # Play Again button
        play_again_surf, play_again_text = self._create_button(
            self.play_again_button_rect, "Play Again"
        )
        self.screen.blit(play_again_surf, self.play_again_button_rect)
        self.screen.blit(play_again_text, play_again_text.get_rect(
            center=self.play_again_button_rect.center
        ))
        # Exit button
        exit_game_surf, exit_game_text = self._create_button(
            self.exit_game_button_rect, "Exit"
        )
        self.screen.blit(exit_game_surf, self.exit_game_button_rect)
        self.screen.blit(exit_game_text, exit_game_text.get_rect(
            center=self.exit_game_button_rect.center
        ))
        self.screen.blit(self.cursor_surface, pygame.mouse.get_pos())

    def _start_new_level(self):
        """Initialize or reset the current level objects."""
        self.chest = Chest()
        self.door = Door(DOOR_SIZE, SCREEN_WIDTH * 3)
        self.key = spawn_key()
        self.key.rect.topleft = (random.randint(100, SCREEN_WIDTH * 3 - 100), SCREEN_HEIGHT - self.key.rect.height - 30)
        self.enemies = [Enemy() for _ in range(3)]
        self.total_scroll = 0
        self.max_scroll = SCREEN_WIDTH * 3 - SCREEN_WIDTH
        self.level_complete = False

    def run(self) -> None:
        """Run the main game loop."""
        running = True
        game_over = False
        while running:
            current_time = time.time()
            for event in pygame.event.get():
                if event.type == pygame.QUIT:
                    running = False
                elif self.current_screen == "menu":
                    running = self._handle_menu_events(event)
                elif self.current_screen == "game":
                    if self.chest is None or self.door is None or self.key is None or self.level_complete:
                        self._start_new_level()
                    # --- BEGIN LEVEL LOOP ---
                    while not self.level_complete and running:
                        current_time = time.time()
                        for level_event in pygame.event.get():
                            if level_event.type == pygame.QUIT:
                                running = False
                                break
                            else:
                                if self.chest is None or self.door is None or self.key is None:
                                    break
                                running = self._handle_game_events(
                                    level_event, self.enemies, self.chest, self.door, self.key, self.total_scroll
                                )
                                if not running:
                                    break
                        if not running or self.chest is None or self.door is None or self.key is None:
                            break
                        keys = pygame.key.get_pressed()
                        self.total_scroll, move_amount, is_scrolling = self._update_scrolling(
                            keys, self.total_scroll, self.max_scroll, self.chest, self.key, self.enemies, self.door
                        )
                        if not is_scrolling:
                            new_x = self.player.rect.x + move_amount
                            if 0 <= new_x <= SCREEN_WIDTH - self.player.rect.width:
                                self.player.rect.x = new_x
                            elif new_x < 0:
                                self.player.rect.left = 0
                            elif new_x > SCREEN_WIDTH - self.player.rect.width:
                                self.player.rect.right = SCREEN_WIDTH
                        self.player.update(is_scrolling)
                        if self.player.equipped_item:
                            self.player.update_cursor_pos(self._get_game_mouse_pos())
                            self.player.update(is_scrolling)
<<<<<<< HEAD
                        if door.is_open:
                            level_complete = True
                        self.game_surface.fill(WHITE)
                        self._draw_game(enemies, chest, door, key, total_scroll)
=======
                        if self.door and self.door.is_open:
                            self.level_complete = True
                        if self.player.lives <= 0:
                            self.current_screen = "game_over"
                            break
                        self.screen.fill(WHITE)
                        if self.chest and self.door and self.key:
                            self._draw_game(self.enemies, self.chest, self.door, self.key, self.total_scroll)
>>>>>>> 2265a798
                        pygame.display.flip()
                        self.clock.tick(FPS)
                    # --- END LEVEL LOOP ---
                    # Handle level completion
                    if self.level_complete:
                        self.chest = None
                        self.door = None
                        self.key = None
                        self.enemies = []
                        if self.current_level == TOTAL_LEVELS:
                            self.current_screen = "win"
                            while self.current_screen == "win" and running:
                                for win_event in pygame.event.get():
                                    if win_event.type == pygame.QUIT:
                                        running = False
                                    elif (win_event.type == pygame.MOUSEBUTTONDOWN and 
                                          win_event.button == 1):
                                        if self.main_menu_button_rect.collidepoint(win_event.pos):
                                            self.current_screen = "menu"
                                            self.current_level = 1
                                            self._reset_level()
                                            self.player_inventory = Inventory()
                                self.game_surface.fill(WHITE)
                                self._draw_win_screen()
                                pygame.display.flip()
                                self.clock.tick(FPS)
                        else:
                            self.current_level += 1
                elif self.current_screen == "win":
                    for win_event in pygame.event.get():
                        if win_event.type == pygame.QUIT:
                            running = False
                        elif (win_event.type == pygame.MOUSEBUTTONDOWN and 
                              win_event.button == 1):
                            if self.main_menu_button_rect.collidepoint(win_event.pos):
                                self.current_screen = "menu"
                                self.current_level = 1
                                self._reset_level()
                                self.player_inventory = Inventory()
<<<<<<< HEAD
            self.game_surface.fill(WHITE)
=======
                elif self.current_screen == "game_over":
                    for go_event in pygame.event.get():
                        if go_event.type == pygame.QUIT:
                            running = False
                        elif (go_event.type == pygame.MOUSEBUTTONDOWN and 
                              go_event.button == 1):
                            if self.play_again_button_rect.collidepoint(go_event.pos):
                                # Play again: reset game state, inventory, equipped items, lives, health
                                self.current_screen = "game"
                                self.current_level = 1
                                self._reset_level()
                                self.player_inventory = Inventory()
                                self.player.lives = PLAYER_LIVES
                                self.player.health = PLAYER_MAX_HEALTH
                                self.player.equipped_item = None
                                self.player.inventory.clear()
                                self.chest = None
                                self.door = None
                                self.key = None
                                self.level_complete = False
                                self.total_scroll = 0
                            elif self.exit_game_button_rect.collidepoint(go_event.pos):
                                running = False
                                pygame.quit()
                                return
                    self.screen.fill(WHITE)
                    self._draw_game_over_screen()
                    pygame.display.flip()
                    self.clock.tick(FPS)
            self.screen.fill(WHITE)
>>>>>>> 2265a798
            if self.current_screen == "menu":
                self._draw_menu()
            elif self.current_screen == "win":
                self._draw_win_screen()
            elif self.current_screen == "game_over":
                self._draw_game_over_screen()
            pygame.display.flip()
            self.clock.tick(FPS)
        pygame.quit()


def main():
    """Main function to start the game."""
    game = Game()
    game.run()


if __name__ == "__main__":
    main() <|MERGE_RESOLUTION|>--- conflicted
+++ resolved
@@ -11,12 +11,8 @@
 from config import (
     SCREEN_WIDTH, SCREEN_HEIGHT, FPS, WHITE, BLACK, RED,
     BUTTON_WIDTH, BUTTON_HEIGHT, BUTTON_TEXT_SIZE, TOTAL_LEVELS,
-<<<<<<< HEAD
     MAX_BACKGROUND_DUPLICATES, NORMAL_SPEED, load_image, ASSETS, DOOR_SIZE, WEAPON_SIZE, ENEMY_SIZE, BACKGROUND_SIZE,
-    SCALE, BASE_SCREEN_WIDTH, BASE_SCREEN_HEIGHT, PLAYER_SIZE, ITEM_SIZE, KEY_SIZE, CHEST_SIZE, INVENTORY_SLOT_WIDTH, INVENTORY_SLOT_HEIGHT, INVENTORY_SLOT_MARGIN
-=======
-    MAX_BACKGROUND_DUPLICATES, NORMAL_SPEED, load_image, ASSETS, DOOR_SIZE, WEAPON_SIZE, PLAYER_MAX_HEALTH, PLAYER_LIVES
->>>>>>> 2265a798
+    SCALE, BASE_SCREEN_WIDTH, BASE_SCREEN_HEIGHT, PLAYER_SIZE, ITEM_SIZE, KEY_SIZE, CHEST_SIZE, INVENTORY_SLOT_WIDTH, INVENTORY_SLOT_HEIGHT, INVENTORY_SLOT_MARGIN, PLAYER_MAX_HEALTH, PLAYER_LIVES
 )
 from player import Player
 from Enemy import Enemy
@@ -40,18 +36,14 @@
         backgrounds: List of background rectangles for scrolling
         dropped_items: List of items dropped in the world
         placing_item: Item being placed in inventory
-<<<<<<< HEAD
         total_scroll: Current scroll offset
-=======
         displayed_health: Health value for animated health bar
         chest: Chest instance
         door: Door instance
         key: Key item
         enemies: List of enemies
-        total_scroll: Current scroll offset
         max_scroll: Maximum scroll offset
         level_complete: Boolean indicating level completion
->>>>>>> 2265a798
     """
     
     def __init__(self):
@@ -86,16 +78,11 @@
         self.dropped_items = []
         self.placing_item: dict[str, Any] = {"item": None, "display_text": None, "display_rect": None}
         
-<<<<<<< HEAD
-        # Background scroll offset
-        self.total_scroll = 0
-=======
         # Background scrolling
         self.backgrounds = [
             pygame.Rect(x * SCREEN_HEIGHT, 0, SCREEN_WIDTH, SCREEN_HEIGHT) 
             for x in range(MAX_BACKGROUND_DUPLICATES)
         ]
->>>>>>> 2265a798
         
         # UI elements
         self._setup_ui()
@@ -120,19 +107,14 @@
     def _load_assets(self) -> None:
         """Load game assets."""
         self.menu_background = load_image(ASSETS['menu'], (SCREEN_WIDTH, SCREEN_HEIGHT))
-<<<<<<< HEAD
         self.game_background = load_image(ASSETS['background'], BACKGROUND_SIZE)
         self.sword_sprite = load_image(ASSETS['sword'], WEAPON_SIZE)
-=======
-        self.game_background = load_image(ASSETS['background'], (SCREEN_WIDTH, SCREEN_HEIGHT))
-        self.sword_sprite = load_image(ASSETS['sword'], (75, 75))
         self.game_over_background = load_image(ASSETS['background'], (SCREEN_WIDTH, SCREEN_HEIGHT))
         # Load life icons
         self.life_full_img = pygame.image.load('IMG_0110-removebg-preview.png').convert_alpha()
         self.life_empty_img = pygame.image.load('IMG_0111-removebg-preview.png').convert_alpha()
         self.life_full_img = pygame.transform.smoothscale(self.life_full_img, (28, 28))
         self.life_empty_img = pygame.transform.smoothscale(self.life_empty_img, (28, 28))
->>>>>>> 2265a798
 
     def _setup_ui(self) -> None:
         """Setup UI elements."""
@@ -202,17 +184,6 @@
         text_rect = text_obj.get_rect(center=rect.center)
         surface.blit(text_obj, text_rect)
 
-<<<<<<< HEAD
-    def _render_health(self, player: Player, surface=None) -> None:
-        """
-        Render player health on screen or given surface.
-        """
-        if surface is None:
-            surface = self.screen
-        health_text = self.font.render(f"Health: {player.health}", True, RED)
-        health_rect = health_text.get_rect(topleft=(10, 10))
-        surface.blit(health_text, health_rect)
-=======
     def _render_health(self, displayed_health: float) -> None:
         """
         Render a slanted parallelogram health bar in the top left (animated, inspired by image).
@@ -220,7 +191,6 @@
         Args:
             displayed_health: The health value to display (for animation)
         """
-        import pygame
         # Bar settings
         max_bar_width = 110
         bar_height = 18
@@ -234,7 +204,7 @@
             (bar_x + max_bar_width - slant, bar_y + bar_height),
             (bar_x - slant, bar_y + bar_height)
         ]
-        pygame.draw.polygon(self.screen, (0, 0, 0), bg_points)
+        pygame.draw.polygon(self.game_surface, (0, 0, 0), bg_points)
         # Gradient colors
         green = (0, 180, 0)
         yellow = (255, 230, 40)
@@ -254,19 +224,19 @@
             y0 = bar_y
             x1 = bar_x + i - slant
             y1 = bar_y + bar_height
-            pygame.draw.line(self.screen, color, (x0, y0), (x1, y1))
+            pygame.draw.line(self.game_surface, color, (x0, y0), (x1, y1))
         # Draw health number (white, bold, left)
         health_text = self.font.render(f"{int(round(displayed_health))}", True, (255, 255, 255))
         text_rect = health_text.get_rect(midright=(bar_x - 10, bar_y + bar_height // 2))
-        self.screen.blit(health_text, text_rect)
+        self.game_surface.blit(health_text, text_rect)
         # Draw white plus sign on the right
         plus_center = (bar_x + max_bar_width + 12, bar_y + bar_height // 2)
         plus_size = 10
         plus_thickness = 2
-        pygame.draw.line(self.screen, (255, 255, 255),
+        pygame.draw.line(self.game_surface, (255, 255, 255),
                          (plus_center[0] - plus_size // 2, plus_center[1]),
                          (plus_center[0] + plus_size // 2, plus_center[1]), plus_thickness)
-        pygame.draw.line(self.screen, (255, 255, 255),
+        pygame.draw.line(self.game_surface, (255, 255, 255),
                          (plus_center[0], plus_center[1] - plus_size // 2),
                          (plus_center[0], plus_center[1] + plus_size // 2), plus_thickness)
         # Draw life icons to the right of the bar
@@ -276,10 +246,9 @@
         for i in range(3):
             icon_x = icon_x_start + i * 32
             if i < lives:
-                self.screen.blit(self.life_full_img, (icon_x, icon_y))
+                self.game_surface.blit(self.life_full_img, (icon_x, icon_y))
             else:
-                self.screen.blit(self.life_empty_img, (icon_x, icon_y))
->>>>>>> 2265a798
+                self.game_surface.blit(self.life_empty_img, (icon_x, icon_y))
 
     def _handle_menu_events(self, event: pygame.event.Event) -> bool:
         """
@@ -427,15 +396,9 @@
             for enemy in enemies[:]:
                 if damage > 0 and self.player.equipped_item.is_collision(enemy):
                     print(f"Dealt {damage} damage!")
-<<<<<<< HEAD
                     defeated = enemy.take_damage(damage)
                     if defeated:
                         enemies.remove(enemy)
-=======
-                    enemies.remove(enemy)
-                    # Heal player by 3 (capped at max health)
-                    self.player.health = min(self.player.health + 3, PLAYER_MAX_HEALTH)
->>>>>>> 2265a798
 
         # Chest interaction
         handle_click(chest, self.player_inventory, self.placing_item, self.player)
@@ -547,63 +510,35 @@
                   door: Door, key, total_scroll: int) -> None:
         """
         Draw the game screen.
-        
-        Args:
-            enemies: List of enemies
-            chest: Chest instance
-            door: Door instance
-            key: Key item
-            total_scroll: Current scroll offset
         """
         # Draw single continuous background
         self.game_surface.blit(self.game_background, (-total_scroll, 0))
-
         # Draw dropped items
         for item in self.dropped_items[:]:
             item.apply_gravity()
             item.draw(self.game_surface)
-
         # Draw enemies
         for enemy in enemies:
             enemy.update()
-<<<<<<< HEAD
             enemy.draw(self.game_surface)
-=======
-            enemy.draw(self.screen)
-            # Only apply damage if player is not invulnerable
->>>>>>> 2265a798
             if enemy.rect.colliderect(self.player.rect):
-                # Player takes discrete damage and triggers shake/invulnerability
                 dead = self.player.take_damage(10)
                 if dead:
                     self.current_screen = "menu"
-
         # Draw game objects
         door.draw(self.game_surface, total_scroll)
         self.player.draw(self.game_surface)
         chest.draw(self.game_surface)
-        
         if not key.is_picked_up:
             key.draw(self.game_surface)
-            
         self.player_inventory.display_inventory(self.game_surface)
-        
         if self.player.equipped_item:
             self.player.equipped_item.draw(self.game_surface)
-
-        # Draw UI elements
         if self.placing_item["display_text"] and self.placing_item["display_rect"] is not None:
             self.game_surface.blit(self.placing_item["display_text"], self.placing_item["display_rect"])
-
         level_text = self.level_font.render(f"Level: {self.current_level}", True, BLACK)
         level_rect = level_text.get_rect(centerx=BASE_SCREEN_WIDTH // 2, top=10)
         self.game_surface.blit(level_text, level_rect)
-
-<<<<<<< HEAD
-        self._render_health(self.player, surface=self.game_surface)
-        self.game_surface.blit(self.cursor_surface, self._get_game_mouse_pos())
-        self._blit_to_fullscreen()
-=======
         # Animate displayed_health toward actual health
         health_speed = 0.5  # units per ms (quicker animation)
         dt = self.clock.get_time() / 1000.0  # seconds
@@ -618,8 +553,8 @@
         else:
             self.displayed_health = target
         self._render_health(self.displayed_health)
-        self.screen.blit(self.cursor_surface, pygame.mouse.get_pos())
->>>>>>> 2265a798
+        self.game_surface.blit(self.cursor_surface, self._get_game_mouse_pos())
+        self._blit_to_fullscreen()
 
     def _draw_win_screen(self) -> None:
         """Draw the win screen."""
@@ -658,27 +593,28 @@
 
     def _draw_game_over_screen(self) -> None:
         """Draw the game over screen using background.png."""
-        self.screen.blit(self.game_over_background, (0, 0))
+        self.game_surface.blit(self.game_over_background, (0, 0))
         game_over_text = self.font_title.render("Game Over", True, (255, 255, 255))
-        text_rect = game_over_text.get_rect(center=(SCREEN_WIDTH // 2, SCREEN_HEIGHT // 3))
-        self.screen.blit(game_over_text, text_rect)
+        text_rect = game_over_text.get_rect(center=(BASE_SCREEN_WIDTH // 2, BASE_SCREEN_HEIGHT // 3))
+        self.game_surface.blit(game_over_text, text_rect)
         # Play Again button
         play_again_surf, play_again_text = self._create_button(
             self.play_again_button_rect, "Play Again"
         )
-        self.screen.blit(play_again_surf, self.play_again_button_rect)
-        self.screen.blit(play_again_text, play_again_text.get_rect(
+        self.game_surface.blit(play_again_surf, self.play_again_button_rect)
+        self.game_surface.blit(play_again_text, play_again_text.get_rect(
             center=self.play_again_button_rect.center
         ))
         # Exit button
         exit_game_surf, exit_game_text = self._create_button(
             self.exit_game_button_rect, "Exit"
         )
-        self.screen.blit(exit_game_surf, self.exit_game_button_rect)
-        self.screen.blit(exit_game_text, exit_game_text.get_rect(
+        self.game_surface.blit(exit_game_surf, self.exit_game_button_rect)
+        self.game_surface.blit(exit_game_text, exit_game_text.get_rect(
             center=self.exit_game_button_rect.center
         ))
-        self.screen.blit(self.cursor_surface, pygame.mouse.get_pos())
+        self.game_surface.blit(self.cursor_surface, self._get_game_mouse_pos())
+        self._blit_to_fullscreen()
 
     def _start_new_level(self):
         """Initialize or reset the current level objects."""
@@ -694,7 +630,6 @@
     def run(self) -> None:
         """Run the main game loop."""
         running = True
-        game_over = False
         while running:
             current_time = time.time()
             for event in pygame.event.get():
@@ -738,21 +673,14 @@
                         if self.player.equipped_item:
                             self.player.update_cursor_pos(self._get_game_mouse_pos())
                             self.player.update(is_scrolling)
-<<<<<<< HEAD
-                        if door.is_open:
-                            level_complete = True
-                        self.game_surface.fill(WHITE)
-                        self._draw_game(enemies, chest, door, key, total_scroll)
-=======
                         if self.door and self.door.is_open:
                             self.level_complete = True
                         if self.player.lives <= 0:
                             self.current_screen = "game_over"
                             break
-                        self.screen.fill(WHITE)
+                        self.game_surface.fill(WHITE)
                         if self.chest and self.door and self.key:
                             self._draw_game(self.enemies, self.chest, self.door, self.key, self.total_scroll)
->>>>>>> 2265a798
                         pygame.display.flip()
                         self.clock.tick(FPS)
                     # --- END LEVEL LOOP ---
@@ -792,9 +720,6 @@
                                 self.current_level = 1
                                 self._reset_level()
                                 self.player_inventory = Inventory()
-<<<<<<< HEAD
-            self.game_surface.fill(WHITE)
-=======
                 elif self.current_screen == "game_over":
                     for go_event in pygame.event.get():
                         if go_event.type == pygame.QUIT:
@@ -825,7 +750,6 @@
                     pygame.display.flip()
                     self.clock.tick(FPS)
             self.screen.fill(WHITE)
->>>>>>> 2265a798
             if self.current_screen == "menu":
                 self._draw_menu()
             elif self.current_screen == "win":
